apply plugin: 'com.android.library'

android {
    compileSdkVersion 20
    buildToolsVersion "20"

    defaultConfig {
        minSdkVersion 9
        targetSdkVersion 20
        versionCode 1
        versionName "1.0"
    }
    buildTypes {
        release {
            minifyEnabled false
        }
    }
}

dependencies {
<<<<<<< HEAD
    compile 'com.android.support:appcompat-v7:20.+'
    compile 'com.android.support:support-v4:20.+'
}
=======
    compile 'com.android.support:appcompat-v7:20.0.0'
}

/*
//this is used to generate .jar files and push to maven repo

// This is the actual solution, as in http://stackoverflow.com/a/19037807/1002054
task clearJar(type: Delete) {
    delete 'build/libs/myCompiledLibrary.jar'
}

task makeJar(type: Copy) {
    from('build/bundles/release/')
    into('build/libs/')
    include('classes.jar')
    rename ('classes.jar', 'myCompiledLibrary.jar')
}

makeJar.dependsOn(clearJar, build)

apply from: './maven_push.gradle'
*/
>>>>>>> b13ac2f2
<|MERGE_RESOLUTION|>--- conflicted
+++ resolved
@@ -18,11 +18,6 @@
 }
 
 dependencies {
-<<<<<<< HEAD
-    compile 'com.android.support:appcompat-v7:20.+'
-    compile 'com.android.support:support-v4:20.+'
-}
-=======
     compile 'com.android.support:appcompat-v7:20.0.0'
 }
 
@@ -45,4 +40,3 @@
 
 apply from: './maven_push.gradle'
 */
->>>>>>> b13ac2f2
