--- conflicted
+++ resolved
@@ -20,34 +20,18 @@
 package com.jjoe64.graphview;
 
 import android.content.Context;
-<<<<<<< HEAD
-import android.graphics.*;
-import android.graphics.Paint.Align;
-=======
 import android.graphics.Canvas;
 import android.graphics.Color;
 import android.graphics.Paint;
 import android.graphics.Point;
 import android.graphics.PointF;
->>>>>>> b13ac2f2
 import android.util.AttributeSet;
 import android.util.Log;
 import android.view.MotionEvent;
 import android.view.View;
-<<<<<<< HEAD
-import android.widget.LinearLayout;
-import com.jjoe64.graphview.GraphViewSeries.GraphViewSeriesStyle;
-import com.jjoe64.graphview.compatible.ScaleGestureDetector;
-=======
 
 import com.jjoe64.graphview.series.Series;
 
-import java.util.ArrayList;
-import java.util.List;
->>>>>>> b13ac2f2
-
-import java.nio.charset.Charset;
-import java.text.NumberFormat;
 import java.util.ArrayList;
 import java.util.List;
 
@@ -145,23 +129,10 @@
      */
     private String mTitle;
 
-<<<<<<< HEAD
-			if (horlabels == null) {
-				horlabels = generateHorlabels(graphwidth);
-            } else if (getGraphViewStyle().getNumHorizontalLabels() > 0) {
-//                Log.w("GraphView", "when you use static labels (via setHorizontalLabels) the labels will just be shown exactly in that way, that you have set it. setNumHorizontalLabels does not have any effect.");
-			}
-			if (verlabels == null) {
-				verlabels = generateVerlabels(graphheight);
-            } else if (getGraphViewStyle().getNumVerticalLabels() > 0) {
-//                Log.w("GraphView", "when you use static labels (via setVerticalLabels) the labels will just be shown exactly in that way, that you have set it. setNumVerticalLabels does not have any effect.");
-			}
-=======
     /**
      * wraps the general styles
      */
     private Styles mStyles;
->>>>>>> b13ac2f2
 
     /**
      * feature to have a second scale e.g. on the
@@ -189,15 +160,6 @@
      */
     private Paint mPreviewPaint;
 
-<<<<<<< HEAD
-			for (int i=0; i < graphSeries.size(); i++) {
-				drawSeries(canvas, _values(i), graphwidth, graphheight, border, minX, minY, diffX, diffY, horstart, graphSeries.get(i).style);
-			}
-
-			if (showLegend) drawLegend(canvas, height, width);
-			invalidate();
-		}
-=======
     /**
      * Initialize the GraphView view
      * @param context
@@ -217,7 +179,6 @@
         super(context, attrs);
         init();
     }
->>>>>>> b13ac2f2
 
     /**
      * Initialize the GraphView view
@@ -252,32 +213,8 @@
 
         mTapDetector = new TapDetector();
 
-<<<<<<< HEAD
-	/**
-	 * one data set for a graph series
-	 */
-	static public class GraphViewData implements GraphViewDataInterface {
-		public final double valueX;
-		public final double valueY;
-		public GraphViewData(double valueX, double valueY) {
-			super();
-			this.valueX = valueX;
-			this.valueY = valueY;
-		}
-		@Override
-		public double getX() {
-			return valueX;
-		}
-		@Override
-		public double getY() {
-			return valueY;
-		}
-
-	}
-=======
         loadStyles();
     }
->>>>>>> b13ac2f2
 
     /**
      * loads the font
@@ -469,44 +406,6 @@
         return graphwidth;
     }
 
-<<<<<<< HEAD
-	public void appendData(GraphViewData data) {
-		GraphViewSeries series = graphSeries.get(0);
-		series.appendData(data, false);
-		redrawAll();
-	}
-
-	public double increaseData(GraphViewData data) {
-
-		GraphViewSeries series = graphSeries.get(0);
-		double oldValue = series.increaseData(data);
-		redrawAll();
-		return oldValue;
-	}
-
-	protected void drawHorizontalLabels(Canvas canvas, float border,
-			float horstart, float height, String[] horlabels, float graphwidth) {
-		// horizontal labels + lines
-		int hors = horlabels.length - 1;
-		for (int i = 0; i < horlabels.length; i++) {
-			paint.setColor(graphViewStyle.getGridColor());
-			float x = ((graphwidth / hors) * i) + horstart;
-			if(graphViewStyle.getGridStyle().drawVertical()) { // vertical lines
-				canvas.drawLine(x, height - border, x, border, paint);
-			}
-            if(showHorizontalLabels) {
-                paint.setTextAlign(Align.CENTER);
-                if (i==horlabels.length-1)
-                    paint.setTextAlign(Align.RIGHT);
-                if (i==0)
-                    paint.setTextAlign(Align.LEFT);
-                paint.setColor(graphViewStyle.getHorizontalLabelsColor());
-                String[] lines = horlabels[i].split("\n");
-                for (int li=0; li<lines.length; li++) {
-                    // for the last line y = height
-                    float y = (height-4) - (lines.length-li-1)*graphViewStyle.getTextSize()*1.1f;
-                    canvas.drawText(lines[li], x, y, paint);
-=======
     /**
      * will be called from Android system.
      *
@@ -527,7 +426,6 @@
             if (mSecondScale != null) {
                 for (Series s : mSecondScale.getSeries()) {
                     s.onTap(event.getX(), event.getY());
->>>>>>> b13ac2f2
                 }
             }
         }
