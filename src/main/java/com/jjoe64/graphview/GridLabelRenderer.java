--- conflicted
+++ resolved
@@ -627,26 +627,18 @@
         // starting from 1st datapoint so that the steps have nice numbers
         // goal is to start with the minY or 1 step before
         newMinY = mGraphView.getSecondScale().mReferenceY;
-<<<<<<< HEAD
 
         // protect from undefined behaviour
         if (Double.isInfinite(newMinY) || Double.isNaN(newMinY))
             return false;
 
-        if (newMinY < minY) {
-            while (newMinY+exactSteps <= minY) {
-                newMinY += exactSteps;
-            }
-        } else if (newMinY > minY) {
-            while (newMinY > minY) {
-                newMinY -= exactSteps;
-            }
-        }
-=======
         // must be down-rounded
         double count = Math.floor((minY-newMinY)/exactSteps);
         newMinY = count*exactSteps + newMinY;
->>>>>>> b694c09a
+
+        // protect from undefined behaviour
+        if (Double.isInfinite(newMinY) || Double.isNaN(newMinY))
+            return false;
 
         // it can happen that we need to add some more labels to fill the complete screen
         numVerticalLabels = (int) ((mGraphView.getSecondScale().mCurrentViewport.height()*-1 / exactSteps)) + 2;
