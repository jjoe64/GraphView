--- conflicted
+++ resolved
@@ -538,12 +538,8 @@
                         d = s.getLowestValueY();
                     }
                 }
-                mCompleteRange.bottom = (float) d;
-            }
-<<<<<<< HEAD
-            mCompleteRange.bottom = d;
-=======
->>>>>>> dbbaf3e3
+                mCompleteRange.bottom = d;
+            }
 
             d = series.get(0).getHighestValueY();
             for (Series s : series) {
